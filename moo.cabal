--- conflicted
+++ resolved
@@ -56,25 +56,18 @@
                       , Moo.GeneticAlgorithm.Multiobjective.NSGA2
                       , Moo.GeneticAlgorithm.Multiobjective.Types
                       , Moo.GeneticAlgorithm.Selection
-<<<<<<< HEAD
                       , Moo.GeneticAlgorithm.StopCondition
                       , Moo.GeneticAlgorithm.Utilities
-=======
                       , Moo.GeneticAlgorithm.Crossover
                       , Moo.GeneticAlgorithm.Niching
->>>>>>> 92f6fc05
 
 Test-Suite moo-tests
   Type:                 exitcode-stdio-1.0
   Main-Is:              moo-tests.hs
   Other-Modules:        Tests.Common
-<<<<<<< HEAD
+                      , Tests.Internals.TestCrossover
                       , Tests.Internals.TestFundamentals
                       , Tests.Internals.TestMultiobjective
-=======
-                      , Tests.Problems.Rosenbrock
-                      , Tests.Internals.TestCrossover
->>>>>>> 92f6fc05
                       , Tests.Internals.TestSelection
                       , Tests.Problems.Rosenbrock
                       , Moo.GeneticAlgorithm
@@ -82,13 +75,10 @@
                       , Moo.GeneticAlgorithm.Constraints
                       , Moo.GeneticAlgorithm.Continuous
                       , Moo.GeneticAlgorithm.Crossover
-<<<<<<< HEAD
-=======
                       , Moo.GeneticAlgorithm.Niching
                       , Moo.GeneticAlgorithm.Run
                       , Moo.GeneticAlgorithm.Random
                       , Moo.GeneticAlgorithm.Utilities
->>>>>>> 92f6fc05
                       , Moo.GeneticAlgorithm.LinAlg
                       , Moo.GeneticAlgorithm.Multiobjective
                       , Moo.GeneticAlgorithm.Multiobjective.NSGA2
