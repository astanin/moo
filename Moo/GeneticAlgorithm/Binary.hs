--- conflicted
+++ resolved
@@ -1,8 +1,4 @@
-<<<<<<< HEAD
-{-# LANGUAGE BangPatterns #-}
-=======
 {-# LANGUAGE CPP #-}
->>>>>>> b0f6cfc0
 {-# OPTIONS_GHC -fno-warn-unused-imports #-}
 {- |
 
@@ -91,58 +87,42 @@
 -- binary sequence of minimal length. Use of Gray code means that a
 -- single point mutation leads to incremental change of the encoded
 -- value.
-<<<<<<< HEAD
+#if MIN_VERSION_base(4, 7, 0)
+encodeGray :: (FiniteBits b, Bits b, Integral b) => (b, b) -> b -> [Bool]
+#else
 encodeGray :: (Bits b, Integral b) => (b, b) -> b -> [Bool]
-=======
-#if MIN_VERSION_base(4, 7, 0)
-encodeGray :: (FiniteBits b, Bits b, Integral b) => (b, b) -> b -> [Bool]
-#else
-encodeGray :: (Bits b, Integral b) => (b, b) -> b -> [Bool]
-#endif
->>>>>>> b0f6cfc0
+#endif
 encodeGray = encodeWithCode gray
 
 -- | Decode a binary sequence using Gray code to an integer in the
 -- range @(from, to)@ (inclusive). This is an inverse of 'encodeGray'.
 -- Actual value returned may be greater than @to@.
-<<<<<<< HEAD
+#if MIN_VERSION_base(4, 7, 0)
+decodeGray :: (FiniteBits b, Bits b, Integral b) => (b, b) -> [Bool] -> b
+#else
 decodeGray :: (Bits b, Integral b) => (b, b) -> [Bool] -> b
-=======
-#if MIN_VERSION_base(4, 7, 0)
-decodeGray :: (FiniteBits b, Bits b, Integral b) => (b, b) -> [Bool] -> b
-#else
-decodeGray :: (Bits b, Integral b) => (b, b) -> [Bool] -> b
-#endif
->>>>>>> b0f6cfc0
+#endif
 decodeGray = decodeWithCode binary
 
 -- | Encode an integer number in the range @(from, to)@ (inclusive)
 -- as a binary sequence of minimal length. Use of binary encoding
 -- means that a single point mutation may lead to sudden big change
 -- of the encoded value.
-<<<<<<< HEAD
+#if MIN_VERSION_base(4, 7, 0)
+encodeBinary :: (FiniteBits b, Bits b, Integral b) => (b, b) -> b -> [Bool]
+#else
 encodeBinary :: (Bits b, Integral b) => (b, b) -> b -> [Bool]
-=======
-#if MIN_VERSION_base(4, 7, 0)
-encodeBinary :: (FiniteBits b, Bits b, Integral b) => (b, b) -> b -> [Bool]
-#else
-encodeBinary :: (Bits b, Integral b) => (b, b) -> b -> [Bool]
-#endif
->>>>>>> b0f6cfc0
+#endif
 encodeBinary = encodeWithCode id
 
 -- | Decode a binary sequence to an integer in the range @(from, to)@
 -- (inclusive). This is an inverse of 'encodeBinary'.  Actual value
 -- returned may be greater than @to@.
-<<<<<<< HEAD
+#if MIN_VERSION_base(4, 7, 0)
+decodeBinary :: (FiniteBits b, Bits b, Integral b) => (b, b) -> [Bool] -> b
+#else
 decodeBinary :: (Bits b, Integral b) => (b, b) -> [Bool] -> b
-=======
-#if MIN_VERSION_base(4, 7, 0)
-decodeBinary :: (FiniteBits b, Bits b, Integral b) => (b, b) -> [Bool] -> b
-#else
-decodeBinary :: (Bits b, Integral b) => (b, b) -> [Bool] -> b
-#endif
->>>>>>> b0f6cfc0
+#endif
 decodeBinary = decodeWithCode id
 
 -- | Encode a real number in the range @(from, to)@ (inclusive)
@@ -189,30 +169,22 @@
 splitEvery _ [] = []
 splitEvery n xs = let (nxs,rest) = splitAt n xs in nxs : splitEvery n rest
 
-<<<<<<< HEAD
+#if MIN_VERSION_base(4, 7, 0)
+encodeWithCode :: (FiniteBits b, Bits b, Integral b) => ([Bool] -> [Bool]) -> (b, b) -> b -> [Bool]
+#else
 encodeWithCode :: (Bits b, Integral b) => ([Bool] -> [Bool]) -> (b, b) -> b -> [Bool]
-=======
-#if MIN_VERSION_base(4, 7, 0)
-encodeWithCode :: (FiniteBits b, Bits b, Integral b) => ([Bool] -> [Bool]) -> (b, b) -> b -> [Bool]
-#else
-encodeWithCode :: (Bits b, Integral b) => ([Bool] -> [Bool]) -> (b, b) -> b -> [Bool]
-#endif
->>>>>>> b0f6cfc0
+#endif
 encodeWithCode code (from, to) n =
     let from' = min from to
         to' = max from to
         nbits = bitsNeeded (from', to')
     in  code . take nbits $ toList (n - from') ++ (repeat False)
 
-<<<<<<< HEAD
+#if MIN_VERSION_base(4, 7, 0)
+decodeWithCode :: (FiniteBits b, Bits b, Integral b) => ([Bool] -> [Bool]) -> (b, b) -> [Bool] -> b
+#else
 decodeWithCode :: (Bits b, Integral b) => ([Bool] -> [Bool]) -> (b, b) -> [Bool] -> b
-=======
-#if MIN_VERSION_base(4, 7, 0)
-decodeWithCode :: (FiniteBits b, Bits b, Integral b) => ([Bool] -> [Bool]) -> (b, b) -> [Bool] -> b
-#else
-decodeWithCode :: (Bits b, Integral b) => ([Bool] -> [Bool]) -> (b, b) -> [Bool] -> b
-#endif
->>>>>>> b0f6cfc0
+#endif
 decodeWithCode decode (from, to) bits =
     let from' = min from to
     in  (from' +) . fromList . decode $ bits
